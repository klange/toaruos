/* vim: tabstop=4 shiftwidth=4 noexpandtab
 *
 * ELF Static Executable Loader
 *
 * Part of the ToAru OS Kernel
 * (C) 2011 Kevin Lange
 * Released under the terms of the NCSA License, see the included
 * README file for further information.
 */

#include <system.h>
#include <fs.h>
#include <elf.h>
#include <process.h>
#include <logging.h>

int exec_elf(char * path, fs_node_t * file, int argc, char ** argv, char ** env) {
	Elf32_Header * header = (Elf32_Header *)malloc(file->length + 100);

	debug_print(NOTICE, "---> Starting load.");
	IRQ_RES;
	read_fs(file, 0, file->length, (uint8_t *)header);
	IRQ_OFF;
	debug_print(NOTICE, "---> Finished load.");

	current_process->name = malloc(strlen(path) + 1);
	memcpy(current_process->name, path, strlen(path) + 1);

	current_process->cmdline = argv;

	/* Alright, we've read the binary, time to load the loadable sections */
	/* Verify the magic */
	if (	header->e_ident[0] != ELFMAG0 ||
			header->e_ident[1] != ELFMAG1 ||
			header->e_ident[2] != ELFMAG2 ||
			header->e_ident[3] != ELFMAG3) {
		/* What? This isn't an ELF... */
		debug_print(ERROR, "Not a valid ELF executable.");
		free(header);
		close_fs(file);
		return -1;
	}

	release_directory_for_exec(current_directory);
	invalidate_page_tables();

	/* Load the loadable segments from the binary */
	for (uintptr_t x = 0; x < (uint32_t)header->e_shentsize * header->e_shnum; x += header->e_shentsize) {
		/* read a section header */
		Elf32_Shdr * shdr = (Elf32_Shdr *)((uintptr_t)header + (header->e_shoff + x));
		if (shdr->sh_addr) {
			/* If this is a loadable section, load it up. */
			if (shdr->sh_addr < current_process->image.entry) {
				/* If this is the lowest entry point, store it for memory reasons */
				current_process->image.entry = shdr->sh_addr;
			}
			if (shdr->sh_addr + shdr->sh_size - current_process->image.entry > current_process->image.size) {
				/* We also store the total size of the memory region used by the application */
				current_process->image.size = shdr->sh_addr + shdr->sh_size - current_process->image.entry;
			}
			for (uintptr_t i = 0; i < shdr->sh_size + 0x2000; i += 0x1000) {
				/* This doesn't care if we already allocated this page */
				alloc_frame(get_page(shdr->sh_addr + i, 1, current_directory), 0, 1);
				invalidate_tables_at(shdr->sh_addr + i);
			}
			if (shdr->sh_type == SHT_NOBITS) {
				/* This is the .bss, zero it */
				memset((void *)(shdr->sh_addr), 0x0, shdr->sh_size);
			} else {
				/* Copy the section into memory */
				memcpy((void *)(shdr->sh_addr), (void *)((uintptr_t)header + shdr->sh_offset), shdr->sh_size);
			}
		}
	}

	/* Store the entry point to the code segment */
	uintptr_t entry = (uintptr_t)header->e_entry;

	/* Free the space we used for the ELF headers and files */
	free(header);

	for (uintptr_t stack_pointer = USER_STACK_BOTTOM; stack_pointer < USER_STACK_TOP; stack_pointer += 0x1000) {
		alloc_frame(get_page(stack_pointer, 1, current_directory), 0, 1);
		invalidate_tables_at(stack_pointer);
	}

	/* Collect arguments */
	int envc = 0;
	for (envc = 0; env[envc] != NULL; ++envc);
	
	/* Format auxv */
	Elf32_auxv auxv[] = {
		{256, 0xDEADBEEF},
		{0, 0}
	};
	int auxvc = 0;
	for (auxvc = 0; auxv[auxvc].id != 0; ++auxvc);
	auxvc++;

	uintptr_t heap = current_process->image.entry + current_process->image.size;
	alloc_frame(get_page(heap, 1, current_directory), 0, 1);
	invalidate_tables_at(heap);
	char ** argv_ = (char **)heap;
	heap += sizeof(char *) * (argc + 1);
	char ** env_ = (char **)heap;
	heap += sizeof(char *) * (envc + 1);
	void * auxv_ptr = (void *)heap;
	heap += sizeof(Elf32_auxv) * (auxvc);

	for (int i = 0; i < argc; ++i) {
		size_t size = strlen(argv[i]) * sizeof(char) + 1;
		for (uintptr_t x = heap; x < heap + size + 0x1000; x += 0x1000) {
			alloc_frame(get_page(x, 1, current_directory), 0, 1);
		}
		invalidate_tables_at(heap);
		argv_[i] = (char *)heap;
		memcpy((void *)heap, argv[i], size);
		heap += size;
	}
	/* Don't forget the NULL at the end of that... */
	argv_[argc] = 0;

	for (int i = 0; i < envc; ++i) {
		size_t size = strlen(env[i]) * sizeof(char) + 1;
		for (uintptr_t x = heap; x < heap + size + 0x1000; x += 0x1000) {
			alloc_frame(get_page(x, 1, current_directory), 0, 1);
		}
		invalidate_tables_at(heap);
		env_[i] = (char *)heap;
		memcpy((void *)heap, env[i], size);
		heap += size;
	}
	env_[envc] = 0;

	memcpy(auxv_ptr, auxv, sizeof(Elf32_auxv) * (auxvc));

	current_process->image.heap        = heap; /* heap end */
	current_process->image.heap_actual = heap + (0x1000 - heap % 0x1000);
	alloc_frame(get_page(current_process->image.heap_actual, 1, current_directory), 0, 1);
	invalidate_tables_at(current_process->image.heap_actual);
	current_process->image.user_stack  = USER_STACK_TOP;

	current_process->image.start = entry;

	/* XXX setuid */
	if (file->mask & 0x800) {
		debug_print(WARNING, "setuid binary executed [%s, uid:%d]", file->name, file->uid);
		current_process->user = file->uid;
	}

	close_fs(file);

	/* Go go go */
	enter_user_jmp(entry, argc, argv_, USER_STACK_TOP);

	/* We should never reach this code */
	return -1;
}

int exec_shebang(char * path, fs_node_t * file, int argc, char ** argv, char ** env) {
	/* Read MAX_LINE... */
	char tmp[100];
	read_fs(file, 0, 100, (unsigned char *)tmp); close_fs(file);
	char * cmd = (char *)&tmp[2];
	char * space_or_linefeed = strpbrk(cmd, " \n");
	char * arg = NULL;

	if (!space_or_linefeed) {
		debug_print(WARNING, "No space or linefeed found.");
		return -ENOEXEC;
	}

	if (*space_or_linefeed == ' ') {
		/* Oh lovely, an argument */
		*space_or_linefeed = '\0';
		space_or_linefeed++;
		arg = space_or_linefeed;
		space_or_linefeed = strpbrk(space_or_linefeed, "\n");
		if (!space_or_linefeed) {
			debug_print(WARNING, "Argument exceeded maximum length");
			return -ENOEXEC;
		}
	}
	*space_or_linefeed = '\0';

	char script[strlen(path)+1];
	memcpy(script, path, strlen(path)+1);

	unsigned int nargc = argc + (arg ? 2 : 1);
	char * args[nargc];
	args[0] = cmd;
	args[1] = arg ? arg : script;
	args[2] = arg ? script : NULL;
	args[3] = NULL;

	int j = arg ? 3 : 2;
<<<<<<< HEAD
	for (int i = 1; i < argc; ++i, ++j) {
=======
	for (int i = 1; i < argc + 1; ++i, ++j) {
>>>>>>> 5eacca23
		args[j] = argv[i];
	}
	args[j] = NULL;

	for (int i = 0; i < nargc; ++i) {
		debug_print(WARNING, "[%d] %s", i, args[i]);
	}

	return exec(cmd, nargc, args, env);
}

/* Consider exposing this and making it a list so it can be extended ... */
typedef int (*exec_func)(char * path, fs_node_t * file, int argc, char ** argv, char ** env);
typedef struct {
	exec_func func;
	unsigned char bytes[4];
	unsigned int  match;
	char * name;
} exec_def_t;

exec_def_t fmts[] = {
	{exec_elf, {ELFMAG0, ELFMAG1, ELFMAG2, ELFMAG3}, 4, "ELF"},
	{exec_shebang, {'#', '!', 0, 0}, 2, "#!"},
};

static int matches(unsigned char * a, unsigned char * b, unsigned int len) {
	for (unsigned int i = 0; i < len; ++i) {
		if (a[i] != b[i]) return 0;
	}
	return 1;
}

/**
 * Load an execute a binary.
 *
 * This determines the binary type (eg., ELF binary, she-bang script, etc.)
 * and then calls the appropriate underlying exec function.
 *
 * @param path Path to the executable to attempt to execute.
 * @param argc Number of arguments (because I'm not counting for you)
 * @param argv Pointer to a string of arguments
 */
int exec(
		char *  path, /* Path to the executable to run */
		int     argc, /* Argument count (ie, /bin/echo hello world = 3) */
		char ** argv, /* Argument strings (including executable path) */
		char ** env   /* Environmen variables */
	) {
	/* Open the file */
	fs_node_t * file = kopen(path,0);
	if (!file) {
		/* Command not found */
		return -ENOENT;
	}

	/* Read four bytes of the file */
	unsigned char head[4];
	read_fs(file, 0, 4, head);

	debug_print(WARNING, "First four bytes: %c%c%c%c", head[0], head[1], head[2], head[3]);

	for (unsigned int i = 0; i < sizeof(fmts) / sizeof(exec_def_t); ++i) {
		if (matches(fmts[i].bytes, head, fmts[i].match)) {
			debug_print(WARNING, "Matched executor: %s", fmts[i].name);
			return fmts[i].func(path, file, argc, argv, env);
		}
	}

	debug_print(WARNING, "Exec failed?");
	return -ENOEXEC;
}


int
system(
		char *  path, /* Path to the executable to run */
		int     argc, /* Argument count (ie, /bin/echo hello world = 3) */
		char ** argv  /* Argument strings (including executable path) */
	) {
	char ** argv_ = malloc(sizeof(char *) * (argc + 1));
	for (int j = 0; j < argc; ++j) {
		argv_[j] = malloc((strlen(argv[j]) + 1) * sizeof(char));
		memcpy(argv_[j], argv[j], strlen(argv[j]) + 1);
	}
	argv_[argc] = 0;
	char * env[] = {NULL};
	set_process_environment((process_t*)current_process, clone_directory(current_directory));
	current_directory = current_process->thread.page_directory;
	switch_page_directory(current_directory);
	exec(path,argc,argv_,env);
	debug_print(ERROR, "Failed to execute process!");
	kexit(-1);
	return -1;
}
<|MERGE_RESOLUTION|>--- conflicted
+++ resolved
@@ -194,11 +194,7 @@
 	args[3] = NULL;
 
 	int j = arg ? 3 : 2;
-<<<<<<< HEAD
 	for (int i = 1; i < argc; ++i, ++j) {
-=======
-	for (int i = 1; i < argc + 1; ++i, ++j) {
->>>>>>> 5eacca23
 		args[j] = argv[i];
 	}
 	args[j] = NULL;
